# What's New in v3.5.0-beta

**Release Date:** TBD (In Development)  
**Previous Version:** v3.0.1  
**Status:** Beta - Testing and Validation Phase

---

## 🎯 Major New Features

### 1. **Build Versioning & Validation System** 🏗️ NEW
**Professional build numbering and automated validation**

#### Versioning System
- **Build-numbered versions**: `3.5.0-beta bld001`, `3.5.0-beta bld002`, etc.
- **Multiple sources**: Environment variables, GitHub Actions CI, or local tracker
- **Workflow logs**: Standardized banner with version, commit, mode, and UTC timestamp
- **CLI version command**: Shows full version + commit + frozen/dev mode
- **Unit tested**: Comprehensive tests for all versioning components

#### Build Validation
- **Pre-build check**: `check_spec_completeness.py` verifies all scripts are in PyInstaller spec
- **Post-build validation**: `validate_build.py` smoke tests the frozen executable
  - Tests version command, help, workflow imports, and core commands
  - Catches frozen build issues before deployment
- **Integration tests**: Tests specifically for frozen executable functionality
- **Automated in builditall.bat**: Validation runs automatically during every build

**Files:** `scripts/versioning.py`, `BuildAndRelease/validate_build.py`, `BuildAndRelease/check_spec_completeness.py`, `pytest_tests/integration/test_frozen_executable.py`

### 2. **Metadata Extraction & Geocoding** 🌍
**Complete metadata integration across the entire toolkit**

#### Core Functionality
- Extract GPS coordinates, dates, camera info from images (including HEIC/HEIF)
- **Reverse geocoding via OpenStreetMap Nominatim** (enabled by default)
- Location and date prefixes added to descriptions
- Geocoding cache to minimize API calls
- **Default behavior**: Metadata and geocoding are ON unless explicitly disabled

#### Integration Points
- **CLI**: `--no-metadata`, `--no-geocode` flags (both default to ON)
- **ImageDescriber GUI**: Enhanced metadata display panel
- **Viewer**: Metadata display in image viewer
- **IDTConfigure**: Metadata settings category
- **HTML Output**: Highlighted metadata sections
- **Guided Workflow**: Metadata configuration step

#### Documentation
- `docs/USER_GUIDE.md` - Section 9: Metadata Extraction & Geocoding
- `docs/CLI_REFERENCE.md` - Metadata options
- OpenStreetMap attribution for compliance

### 3. **Video Metadata Embedding** ⭐
**Extracted video frames now preserve GPS, date, and camera metadata from source videos**

- **video_metadata_extractor.py**: Extracts GPS coordinates, recording date/time, and camera info from video files using ffprobe
- **exif_embedder.py**: Converts video metadata to standard EXIF format and embeds in extracted frame JPEGs
- **Seamless Integration**: Works automatically with existing `--metadata` and `--geocode` flags
- **Standards-Based**: Uses standard EXIF tags for maximum compatibility
- **Graceful Degradation**: Works without ffprobe, just doesn't embed metadata
- **Frame Timestamps**: Each frame gets accurate timestamp based on position in video

**Requirements:**
- `piexif>=1.1.3` (included in requirements.txt)
- `ffprobe` (optional, part of ffmpeg)

**Impact:** Video frames are now "first-class citizens" with full metadata support, enabling location/date prefixes in descriptions just like regular photos.

**Documentation:** `docs/VIDEO_METADATA_EMBEDDING.md`

### 4. **IDTConfigure Application** ⚙️
**New GUI application for configuration management**

- Centralized configuration editor
- Visual management of workflow settings
- Metadata settings category
- Integrated into build/release pipeline
- Included in installer

### 6. **Web Image Download** 🌐 NEW
**Download and describe images directly from websites**

#### Core Functionality
- **BeautifulSoup4 HTML parsing**: Extracts images from web pages automatically
- **Simplified interface**: Just type `idt workflow example.com` to download and describe
- **Smart URL detection**: Automatically recognizes URLs and configures correct workflow steps
- **Multiple image sources**: Finds images in `<img>` tags, `<picture>` elements, and direct links
- **Duplicate detection**: MD5 content hashing prevents downloading the same image multiple times
- **Image validation**: Verifies downloaded files are valid images using PIL/Pillow
- **Safe filenames**: Automatically sanitizes filenames for cross-platform compatibility
- **Rate limiting**: Respectful 0.5s delays between downloads to avoid overwhelming servers
- **Progress tracking**: Real-time console updates showing download progress

#### Command-Line Usage
```bash
# Simplified syntax - auto-detects URLs
idt workflow example.com

# Explicit syntax with options
idt workflow --url https://example.com/gallery --max-images 50

# Full workflow integration
idt workflow --url https://portfolio.com --steps download,describe,html \
  --provider openai --model gpt-4o-mini
```

#### Features
- `--url URL`: Specify the web page to download images from
- `--max-images N`: Limit the number of images to download
- `--steps download,describe,html`: Download step integrates with existing workflow
- Auto-detection: URLs are recognized automatically (http://, https://, www., domain.tld patterns)
- Progress display: Formatted console blocks showing download percentage and count

#### Supported Formats
- `.jpg`, `.jpeg`, `.png`, `.gif`, `.bmp`, `.webp`, `.tiff`, `.tif`

#### Limitations
- JavaScript-rendered images may not be detected (static HTML parsing only)
- Authentication/login-required pages not supported
- Some websites may block or throttle automated requests
- Users responsible for complying with website terms of service and copyright laws

#### Dependencies
- `beautifulsoup4>=4.9.0` (included in requirements.txt)
- `requests>=2.25.0` (already required)
- `Pillow>=10.0.0` (already required)

**Documentation:** `docs/WEB_DOWNLOAD_GUIDE.md` - Complete 221-line guide with examples, troubleshooting, and technical details

**Files:** `scripts/web_image_downloader.py` (443 lines), `pytest_tests/unit/test_web_image_downloader.py`

### 7. **Interactive Image Gallery** 🖼️
**Advanced HTML gallery for comparing AI model outputs**

- Side-by-side model comparison
- Provider-based organization
- Collapsible prompt text display
- Description explorer mode
- Model navigation
- Cache-busting for reliable updates
- Automated data collection scripts
- Screen reader accessible

**Location:** `tools/ImageGallery/`

### 8. **Automated Testing Infrastructure** 🧪
**Professional testing setup with pytest**

- pytest configuration
- Automated test runner (Python 3.13+ compatible)
- GitHub Actions CI/CD integration
- **55 unit tests passing** (increased from 39)
- **48 smoke tests** for CLI/GUI entry points
- Integration tests for frozen executable
- Test coverage reporting
- Comprehensive local test suite with clear pass/fail reporting

---

## 🔧 Improvements & Enhancements

### Monitoring & Progress Tracking

#### Real-Time Status Monitoring
- **monitor_status.bat**: Real-time workflow status monitoring tool
- **10-second intervals**: Consistent across all monitors
- **ASCII symbols**: [ACTIVE]/[DONE]/[FAILED] for screen reader compatibility
- **Network path support**: Works with UNC paths
- **Console title updates**: Progress visible in taskbar

#### Conversion Progress
- Percentage and status display in console
- `logs/status.log` for monitoring
- `convert_images_progress.txt` writer/reader
- User Guide documentation with CMD monitoring examples

### Interactive Features

#### Guideme Wizard Enhancements
- Interactive setup for show_metadata tool with geocoding
- Workflow flag pass-through (passes user flags to underlying workflow command)
- Metadata configuration step in guided workflow
- Testing documentation for guideme functionality

### Build & Release Infrastructure

#### Reorganization
- All build/release scripts moved to `BuildAndRelease/` directory
- Comprehensive README in BuildAndRelease
- Release branch strategy documentation
- Fixed releaseitall.bat syntax error (was causing "unexpected" errors)

#### Environment Setup
- `tools/environmentsetup.bat`: Creates virtual environments for all 5 apps
- Automated dependency installation
- Validation and status reporting

### Custom Configuration Priority System

#### Configuration File Priority
- **New 4-level priority order**: CLI arguments → Custom config defaults → Workflow config → System defaults
- **Custom config defaults respected**: `default_model`, `default_prompt_style`, and `default_provider` in custom config files now properly take priority
- **Consistent behavior**: ImageDescriber GUI, CLI tools, and workflow commands all use the same priority logic
- **Better control**: Users can now create custom config files with default settings that override system defaults but can still be overridden by command-line arguments

#### What Changed
- `--config-image-describer` now properly applies `default_model`, `default_prompt_style`, and `default_provider` from custom config files
- ImageDescriber GUI respects all config defaults when loading prompt config files
- Workflow directory naming uses custom config defaults (e.g., `wf_..._gemma3latest_Orientation` instead of `wf_..._moondreamlatest_narrative`)
- Fixed: Custom configs were previously ignored, system defaults were always used

#### Files Modified
- `scripts/workflow.py`: Updated `get_effective_model()` and `get_effective_prompt_style()` to check custom configs
- `scripts/image_describer.py`: Added `get_default_model()` function, updated `ImageDescriber.__init__` to read config defaults
- `imagedescriber/imagedescriber.py`: Updated `on_load_prompt_config()` to apply all config defaults to GUI controls

### Documentation

#### New Documentation
- `docs/VIDEO_METADATA_EMBEDDING.md`: Complete video metadata guide
- `docs/WEB_DOWNLOAD_GUIDE.md`: Complete web download guide (221 lines)
- `docs/TESTING.md`: Testing infrastructure and procedures
- `BuildAndRelease/README.md`: Build process documentation
- Gallery identification system docs
- Workflow performance analysis (Oct 21, 2025)

#### Updated Documentation
- USER_GUIDE.md: Metadata section, monitoring examples, web download simplified syntax
<<<<<<< HEAD
- CLI_REFERENCE.md: Metadata flags, URL parameters, web download options
=======
- CLI_REFERENCE.md: **New "Configuration Priority Order" section**, metadata flags, URL parameters, web download options
>>>>>>> 270f892f
- CHANGELOG.md: Unreleased section for 3.5.0-beta with complete feature list
- Testing checklists: OCT27_2025, guideme testing
- Session summaries: 2025-10-26, 2025-10-27, 2025-10-30

#### Archived Documentation
- Moved outdated docs to archive
- Removed obsolete performance issue files
- Cleaned up installer guides

### Tool Improvements

#### show_metadata Tool
- Graduated to `tools/show_metadata/` with full structure
- Geocoding support
- CSV export functionality
- README and dedicated requirements.txt
- Interactive guideme wizard
- Fixed GPS IFD handling for HEIC files

#### Gallery Content Identification
- `tools/identify_gallery_content.py`: Content analysis tool
- IDW workspace creation integration
- Unit tests
- Examples and documentation
- CSV data export for 25-image test set

#### Workflow Utilities
- `tools/geotag_workflow.py`: Retroactive geotagging (created but not primary solution)
- `tools/rename_workflows_with_paths.py`: Workflow organization
- `tools/analyze_workflow_naming.py`: Workflow analysis

---

## 🐛 Bug Fixes

### Critical Fixes

1. **Build Validation System Issues**
   - Fixed Unicode encoding errors in validate_build.py (UTF-8 with error replacement)
   - Fixed CMD batch file IF/ELSE parsing error causing `. was unexpected` errors
   - Split IF/ELSE into separate IF statements for CMD compatibility

2. **Geocoding Now Enabled by Default**
   - Changed `enable_geocoding` default from False to True
   - Changed CLI flag from `--geocode` to `--no-geocode` (inverse logic)
   - Matches user expectations: geocoding ON unless explicitly disabled

3. **EXIF Metadata Loss During Image Optimization**
   - Fixed EXIF data preservation during image conversion/optimization
   - GPS and other metadata now correctly preserved through image processing

4. **Workflow Export Enhancements**
   - Added location and source tracking to workflow exports
   - Better metadata integration in CSV/Excel exports

5. **Format String Vulnerabilities**
   - Fixed format string errors in multiple components
   - Metadata config loading corrected
   - Frozen mode path handling fixed

6. **HTML Rendering in Viewer**
   - CRITICAL: Disabled HTML rendering in description pane (security)
   - Prevents XSS vulnerabilities

7. **Geocoding Race Condition**
   - Fixed race condition in geocoding logic
   - Format string vulnerabilities addressed

8. **EXIF GPS Conversion**
   - Fixed GPS conversion to handle rational tuples (num/den)
   - Proper handling of EXIF coordinate format

9. **Stats Analysis for Resumed Workflows**
   - Fixed to count actual descriptions, not total images
   - Accurate statistics for interrupted/resumed workflows

10. **Status.log Monitoring**
    - Fixed to prioritize --log-dir over --output-dir
    - Correct log file location resolution

11. **Image Gallery Issues**
   - Fixed prompt text display in Same Prompt mode
   - Fixed description explorer display
   - Fixed JSON loading (index.json vs individual files)
   - Model name extraction uses actual names from descriptions
   - Cache-busting for reliable updates
   - Screen reader accessibility improvements

12. **Resume Mode Workflow Name Display**
   - Fixed `UnboundLocalError` when using `--resume` flag
   - Corrected initialization in both code paths (metadata file and directory name fallback)
   - Now properly displays workflow name when resuming interrupted workflows

### Other Fixes

- Fixed batch files to use correct executable path (`c:\idt\idt.exe`)
- Fixed variable scope error with sys module in guided_workflow
- Removed variable shadowing bug in timeout handling
- Fixed workflow pattern option (--pattern → --name)
- Fixed generate_descriptions.py parsing issues
- Normalized Ollama model names (treat 'model' and 'model:latest' as same)
- Fixed sanitize_name behavior (preserve case, remove spaces/punctuation, keep _ and -)
- Fixed path references to final_working.spec in build script

---

## 🏗️ Infrastructure Changes

### Build System
- **Versioning**: Build-numbered versions with tracking (scripts/versioning.py)
- **Validation**: Pre-build spec checks and post-build smoke tests
- PyInstaller spec file updated for new modules (video metadata, exif embedder, versioning)
- All 5 apps now have dedicated build/package scripts
- Virtual environment setup automated
- `builditall.bat`: Builds all applications with validation
- `packageitall.bat`: Packages all applications
- `releaseitall.bat`: Complete release pipeline (fixed IF/ELSE syntax)
- `build_installer.bat`: Windows installer creation

### Requirements
- Added `piexif>=1.1.3` for EXIF writing
- Updated to support Python 3.13+
- Separate requirements files for different Python versions
- Enhanced ONNX provider with YOLO detection (ultralytics>=8.0.0)

### Testing
- pytest framework integrated
- Custom test runner for 55 unit tests + 48 smoke tests
- GitHub Actions CI/CD
- Automated testing documentation
- Integration tests for frozen executables

---

## 📦 Distribution Changes

### Installer Updates
- IDTConfigure now included in installer
- `install_idt.bat` updated
- All 5 apps properly integrated

### Release Structure
- Master package (`idt_v{VERSION}.zip`) contains all individual packages
- Individual packages available separately
- Improved README files in releases

---

## 🎨 User Experience Improvements

### Accessibility
- ASCII symbols replace Unicode for screen reader compatibility
- Enhanced ARIA labels in Image Gallery
- Screen reader-friendly status updates
- Improved keyboard navigation

### UI/UX Enhancements
- Console title updates show progress
- Real-time status monitoring
- Improved error messages
- Better progress feedback
- Clean, organized output

### Workflow Improvements
- Interactive guideme wizard
- Automated gallery data collection
- Batch processing without interactive prompts (--batch flag)
- Better handling of resumed workflows

---

## 📊 Validation & Testing Status

### ✅ Completed Testing
- [x] Unit tests: 55/55 passing
- [x] Smoke tests: 48/48 CLI/GUI entry points passing
- [x] Integration tests: Frozen executable tests passing
- [x] Build system: All 5 apps building successfully with validation
- [x] Metadata extraction: Working with JPEG, PNG, HEIC
- [x] Geocoding: OpenStreetMap integration working, enabled by default
- [x] Versioning: Build numbers and banners appearing in logs and CLI
- [x] Image Gallery: All features functional
- [x] EXIF preservation: Metadata preserved through image optimization

### 🔄 Pending Validation
- [ ] Video metadata embedding: Test with real videos containing GPS
- [ ] Geocoding cache: Validate cache persistence and performance
- [ ] Installer: Test Windows installer with all 5 apps
- [ ] Documentation: Verify all examples and screenshots current
- [ ] Performance: Large workflow testing (1000+ images)
- [ ] Cross-platform: Test on different Windows versions

### ⚠️ Known Issues
- None currently documented (beta release)

---

## 💡 Usage Examples

### Web Image Download
```bash
# Simplified syntax - just specify the URL
idt workflow example.com

# Download images from a gallery
idt workflow https://artist-portfolio.com/gallery

# Limit the number of images
idt workflow --url https://example.com/photos --max-images 20

# Full workflow with specific AI provider
idt workflow --url https://example.com/gallery \
  --max-images 50 \
  --provider openai \
  --model gpt-4o-mini \
  --steps download,describe,html
```

### Video Metadata Embedding
```bash
# Extract frames from phone video (with GPS)
python scripts/video_frame_extractor.py

# Process frames with metadata
idt workflow --input-dir extracted_frames --metadata --geocode
```

### Metadata & Geocoding
```bash
# Process images with metadata and geocoding (both enabled by default)
idt workflow --input-dir photos

# Disable metadata
idt workflow --input-dir photos --no-metadata

# Disable just geocoding (keep metadata)
idt workflow --input-dir photos --no-geocode

# Use custom geocode cache
idt workflow --input-dir photos --geocode-cache my_cache.json
```

### Build Version Information
```bash
# Check build version
idt version
# Output: Image Description Toolkit 3.5.0-beta bld001
#         Commit: abc1234
#         Mode: Frozen

# Workflow logs now start with version banner automatically
idt workflow --input-dir photos
# Log shows: Build version, commit, mode, and timestamp
```

### Monitoring Workflow
```cmd
REM Terminal 1: Run workflow
idt workflow --input-dir large_folder

REM Terminal 2: Monitor in real-time
tools\monitor_status.bat C:\path\to\workflow\logs\status.log
```

### Interactive Setup
```bash
# Run guided workflow with metadata
python scripts/guideme.py workflow

# Setup show_metadata with wizard
python tools/show_metadata/show_metadata.py --guideme
```

---

## 🔜 Future Considerations

### Potential Enhancements
- Additional video metadata formats support
- More geocoding providers (Google Maps, MapBox)
- Enhanced HEIC metadata extraction
- Performance optimizations for large datasets
- Additional AI providers integration
- JavaScript-rendered image support for web downloads

### Feedback Welcome
This is a **beta release** - we're actively seeking feedback on:
- Build versioning and validation system
- Video metadata embedding workflow
- Geocoding accuracy and performance (now enabled by default)
- **Web image download feature** - compatibility, performance, use cases
- UI/UX improvements
- Documentation clarity
- Bug reports

---

## 📚 Documentation

### New Documentation
- `docs/VIDEO_METADATA_EMBEDDING.md` - Video metadata complete guide
- `docs/WEB_DOWNLOAD_GUIDE.md` - Web image download complete guide
- `docs/TESTING.md` - Testing infrastructure
- `BuildAndRelease/README.md` - Build documentation including versioning system
- `tools/show_metadata/README.md` - Metadata tool guide
- `tools/ImageGallery/README.md` - Gallery documentation
- Session summaries: 2025-10-26, 2025-10-27, 2025-10-29, 2025-10-30

### Updated Documentation
- `docs/USER_GUIDE.md` - Added metadata section and web download examples
- `docs/CLI_REFERENCE.md` - Updated with new flags (--no-geocode, --no-metadata, --url, --max-images)
- `docs/CHANGELOG.md` - Unreleased section for 3.5.0-beta
- `README.md` - Updated feature list
- Testing checklists: OCT27_2025, guideme testing

### Testing Documentation
- `docs/archive/TESTING_CHECKLIST_OCT27_2025.md`
- `docs/archive/guideme_testing.md`
- `pytest_tests/integration/test_frozen_executable.py` - Frozen build validation
- `pytest_tests/unit/test_versioning.py` - Versioning system tests

---

## 🙏 Credits

Special thanks to:
- OpenStreetMap contributors for geocoding data
- ffmpeg project for video metadata extraction
- pillow-heif developers for HEIC support
- pytest community for testing framework

---

## 📋 Migration Notes

### From v3.0.1 to v3.5.0-beta

#### New Dependencies
```bash
pip install piexif>=1.1.3
pip install beautifulsoup4>=4.9.0
```

#### Optional: Install ffprobe for video metadata
```bash
# Windows
# Download from https://ffmpeg.org/download.html

# macOS
brew install ffmpeg

# Linux
sudo apt-get install ffmpeg
```

#### No Breaking Changes
All existing workflows continue to work. New features are opt-in via flags or automatic.

**Key behavior changes:**
- Metadata extraction is now ON by default (use `--no-metadata` to disable)
- Geocoding is now ON by default (use `--no-geocode` to disable)
- Version command now shows build number and commit info
- **Custom config files now properly respected**: `--config-image-describer` defaults override system defaults

#### Configuration Changes
- **New 4-level priority system**: CLI args > Custom config defaults > Workflow config > System defaults
- Custom config `default_model`, `default_prompt_style`, and `default_provider` now properly applied
- New metadata settings in IDTConfigure
- Geocoding cache location configurable
- No migration of existing configs required

---

## 📞 Support

- **Issues**: Report bugs on GitHub Issues
- **Documentation**: Check `docs/` directory
- **Examples**: See `tools/` and `tests/` directories

---

**Next Steps for Release:**
1. ✅ Complete build validation system
2. ✅ Add versioning with build numbers
3. ✅ Enable geocoding by default
4. ✅ Fix EXIF metadata preservation
5. Complete pending validation tests (video metadata, large workflows)
6. Update CHANGELOG.md with final release notes
7. Create GitHub release v3.5.0-beta
8. Upload distribution packages
9. External user beta testing
10. Announce new features

---

*Last Updated: October 29, 2025*  
*Document Status: Ready for external beta testing*<|MERGE_RESOLUTION|>--- conflicted
+++ resolved
@@ -227,11 +227,7 @@
 
 #### Updated Documentation
 - USER_GUIDE.md: Metadata section, monitoring examples, web download simplified syntax
-<<<<<<< HEAD
-- CLI_REFERENCE.md: Metadata flags, URL parameters, web download options
-=======
 - CLI_REFERENCE.md: **New "Configuration Priority Order" section**, metadata flags, URL parameters, web download options
->>>>>>> 270f892f
 - CHANGELOG.md: Unreleased section for 3.5.0-beta with complete feature list
 - Testing checklists: OCT27_2025, guideme testing
 - Session summaries: 2025-10-26, 2025-10-27, 2025-10-30
